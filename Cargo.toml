--- conflicted
+++ resolved
@@ -5,12 +5,8 @@
     "Mark Beinker <mwb@quantlink.de>",
     "Claus Matzinger <claus.matzinger+kb@gmail.com>",
 ]
-<<<<<<< HEAD
-edition = "2018"
+edition = "2021"
 rust-version = "1.70"
-=======
-edition = "2021"
->>>>>>> b194fc0b
 description = "A rust adapter for the yahoo! finance API to fetch histories of market data quotes."
 license = "MIT OR Apache-2.0"
 repository = "https://github.com/xemwebe/yahoo_finance_api"
