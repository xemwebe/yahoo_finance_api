use std::collections::HashMap;
use std::fmt;

use serde::de::{self, Deserializer, MapAccess, SeqAccess, Visitor};
use serde::{Deserialize, Serialize};

use super::YahooError;

#[cfg(not(feature = "decimal"))]
pub mod decimal {
    pub type Decimal = f64;
    pub const ZERO: Decimal = 0.0;
}

#[cfg(feature = "decimal")]
pub mod decimal {
    pub type Decimal = rust_decimal::Decimal;
    pub const ZERO: Decimal = Decimal::ZERO;
}

pub use decimal::*;

#[derive(Deserialize, Debug)]
pub struct YResponse {
    pub chart: YChart,
}

impl YResponse {
    fn check_consistency(&self) -> Result<(), YahooError> {
        for stock in &self.chart.result {
            let n = stock.timestamp.len();
            if n == 0 {
                return Err(YahooError::EmptyDataSet);
            }
            let quote = &stock.indicators.quote[0];
            if quote.open.len() != n
                || quote.high.len() != n
                || quote.low.len() != n
                || quote.volume.len() != n
                || quote.close.len() != n
            {
                return Err(YahooError::DataInconsistency);
            }
            if let Some(ref adjclose) = stock.indicators.adjclose {
                if adjclose[0].adjclose.len() != n {
                    return Err(YahooError::DataInconsistency);
                }
            }
        }
        Ok(())
    }

    pub fn from_json(json: serde_json::Value) -> Result<YResponse, YahooError> {
        Ok(serde_json::from_value(json)?)
    }

    /// Return the latest valid quote
    pub fn last_quote(&self) -> Result<Quote, YahooError> {
        self.check_consistency()?;
        let stock = &self.chart.result[0];
        let n = stock.timestamp.len();
        for i in (0..n).rev() {
            let quote = stock.indicators.get_ith_quote(stock.timestamp[i], i);
            if quote.is_ok() {
                return quote;
            }
        }
        Err(YahooError::EmptyDataSet)
    }

    pub fn quotes(&self) -> Result<Vec<Quote>, YahooError> {
        self.check_consistency()?;
        let stock: &YQuoteBlock = &self.chart.result[0];
        let mut quotes = Vec::new();
        let n = stock.timestamp.len();
        for i in 0..n {
            let timestamp = stock.timestamp[i];
            let quote = stock.indicators.get_ith_quote(timestamp, i);
            if let Ok(q) = quote {
                quotes.push(q);
            }
        }
        Ok(quotes)
    }

    pub fn metadata(&self) -> Result<YMetaData, YahooError> {
        self.check_consistency()?;
        let stock = &self.chart.result[0];
        Ok(stock.meta.to_owned())
    }

    /// This method retrieves information about the splits that might have
    /// occured during the considered time period
    pub fn splits(&self) -> Result<Vec<Split>, YahooError> {
        self.check_consistency()?;
        let stock = &self.chart.result[0];
        if let Some(events) = &stock.events {
            if let Some(splits) = &events.splits {
                let mut data = splits.values().cloned().collect::<Vec<Split>>();
                data.sort_unstable_by_key(|d| d.date);
                return Ok(data);
            }
        }
        Ok(vec![])
    }

    /// This method retrieves information about the dividends that have
    /// been recorded during the considered time period.
    ///
    /// Note: Date is the ex-dividend date)
    pub fn dividends(&self) -> Result<Vec<Dividend>, YahooError> {
        self.check_consistency()?;
        let stock = &self.chart.result[0];
        if let Some(events) = &stock.events {
            if let Some(dividends) = &events.dividends {
                let mut data = dividends.values().cloned().collect::<Vec<Dividend>>();
                data.sort_unstable_by_key(|d| d.date);
                return Ok(data);
            }
        }
        Ok(vec![])
    }

    /// This method retrieves information about the capital gains that might have
    /// occured during the considered time period (available only for Mutual Funds)
    pub fn capital_gains(&self) -> Result<Vec<CapitalGain>, YahooError> {
        self.check_consistency()?;
        let stock = &self.chart.result[0];
        if let Some(events) = &stock.events {
            if let Some(capital_gain) = &events.capital_gains {
                let mut data = capital_gain.values().cloned().collect::<Vec<CapitalGain>>();
                data.sort_unstable_by_key(|d| d.date);
                return Ok(data);
            }
        }
        Ok(vec![])
    }
}

/// Struct for single quote
#[derive(Debug, Clone, PartialEq, PartialOrd, Deserialize, Serialize)]
pub struct Quote {
    pub timestamp: u64,
    pub open: Decimal,
    pub high: Decimal,
    pub low: Decimal,
    pub volume: u64,
    pub close: Decimal,
    pub adjclose: Decimal,
}

#[derive(Deserialize, Debug)]
pub struct YChart {
    pub result: Vec<YQuoteBlock>,
    pub error: Option<String>,
}

#[derive(Deserialize, Debug)]
pub struct YQuoteBlock {
    pub meta: YMetaData,
    pub timestamp: Vec<u64>,
    pub events: Option<EventsBlock>,
    pub indicators: QuoteBlock,
}

#[derive(Deserialize, Debug, Clone)]
#[serde(rename_all = "camelCase")]
pub struct YMetaData {
    pub currency: Option<String>,
    pub symbol: String,
    pub long_name: String,
    pub short_name: String,
    pub instrument_type: String,
    pub exchange_name: String,
    pub full_exchange_name: String,
    #[serde(default)]
    pub first_trade_date: Option<i32>,
    pub regular_market_time: u32,
    pub gmtoffset: i32,
    pub timezone: String,
    pub exchange_timezone_name: String,
    pub regular_market_price: Decimal,
    pub chart_previous_close: Decimal,
    pub previous_close: Option<Decimal>,
    pub has_pre_post_market_data: bool,
    pub fifty_two_week_high: Decimal,
    pub fifty_two_week_low: Decimal,
    pub regular_market_day_high: Option<Decimal>,
    pub regular_market_day_low: Option<Decimal>,
    pub regular_market_volume: Option<Decimal>,
    #[serde(default)]
    pub scale: Option<i32>,
    pub price_hint: i32,
    pub current_trading_period: CurrentTradingPeriod,
    #[serde(default)]
    pub trading_periods: TradingPeriods,
    pub data_granularity: String,
    pub range: String,
    pub valid_ranges: Vec<String>,
}

#[derive(Default, Debug, Clone, PartialEq, Eq)]
pub struct TradingPeriods {
    pub pre: Option<Vec<Vec<PeriodInfo>>>,
    pub regular: Option<Vec<Vec<PeriodInfo>>>,
    pub post: Option<Vec<Vec<PeriodInfo>>>,
}

impl<'de> Deserialize<'de> for TradingPeriods {
    fn deserialize<D>(deserializer: D) -> Result<Self, D::Error>
    where
        D: Deserializer<'de>,
    {
        #[derive(Deserialize)]
        #[serde(field_identifier, rename_all = "lowercase")]
        enum Field {
            Regular,
            Pre,
            Post,
        }

        struct TradingPeriodsVisitor;

        impl<'de> Visitor<'de> for TradingPeriodsVisitor {
            type Value = TradingPeriods;

            fn expecting(&self, formatter: &mut fmt::Formatter) -> fmt::Result {
                formatter.write_str("struct (or array) TradingPeriods")
            }

            fn visit_seq<V>(self, mut seq: V) -> Result<TradingPeriods, V::Error>
            where
                V: SeqAccess<'de>,
            {
                let mut regular: Vec<PeriodInfo> = Vec::new();

                while let Ok(Some(mut e)) = seq.next_element::<Vec<PeriodInfo>>() {
                    regular.append(&mut e);
                }

                Ok(TradingPeriods {
                    pre: None,
                    regular: Some(vec![regular]),
                    post: None,
                })
            }

            fn visit_map<V>(self, mut map: V) -> Result<TradingPeriods, V::Error>
            where
                V: MapAccess<'de>,
            {
                let mut pre = None;
                let mut post = None;
                let mut regular = None;
                while let Some(key) = map.next_key()? {
                    match key {
                        Field::Pre => {
                            if pre.is_some() {
                                return Err(de::Error::duplicate_field("pre"));
                            }
                            pre = Some(map.next_value()?);
                        }
                        Field::Post => {
                            if post.is_some() {
                                return Err(de::Error::duplicate_field("post"));
                            }
                            post = Some(map.next_value()?);
                        }
                        Field::Regular => {
                            if regular.is_some() {
                                return Err(de::Error::duplicate_field("regular"));
                            }
                            regular = Some(map.next_value()?);
                        }
                    }
                }
                Ok(TradingPeriods { pre, post, regular })
            }
        }

        deserializer.deserialize_any(TradingPeriodsVisitor)
    }
}

#[derive(Deserialize, Debug, Clone)]
pub struct CurrentTradingPeriod {
    pub pre: PeriodInfo,
    pub regular: PeriodInfo,
    pub post: PeriodInfo,
}

#[derive(Deserialize, Debug, Clone, PartialEq, Eq)]
pub struct PeriodInfo {
    pub timezone: String,
    pub start: u32,
    pub end: u32,
    pub gmtoffset: i32,
}

#[derive(Deserialize, Debug)]
pub struct QuoteBlock {
    quote: Vec<QuoteList>,
    #[serde(default)]
    adjclose: Option<Vec<AdjClose>>,
}

impl QuoteBlock {
    fn get_ith_quote(&self, timestamp: u64, i: usize) -> Result<Quote, YahooError> {
        let adjclose = match &self.adjclose {
            Some(adjclose) => adjclose[0].adjclose[i],
            None => None,
        };
        let quote = &self.quote[0];
        // reject if close is not set
        if quote.close[i].is_none() {
            return Err(YahooError::EmptyDataSet);
        }
        Ok(Quote {
            timestamp,
            open: quote.open[i].unwrap_or(ZERO),
            high: quote.high[i].unwrap_or(ZERO),
            low: quote.low[i].unwrap_or(ZERO),
            volume: quote.volume[i].unwrap_or(0),
            close: quote.close[i].unwrap(),
            adjclose: adjclose.unwrap_or(ZERO),
        })
    }
}

#[derive(Deserialize, Debug)]
pub struct AdjClose {
    adjclose: Vec<Option<Decimal>>,
}

#[derive(Deserialize, Debug)]
pub struct QuoteList {
    pub volume: Vec<Option<u64>>,
    pub high: Vec<Option<Decimal>>,
    pub close: Vec<Option<Decimal>>,
    pub low: Vec<Option<Decimal>>,
    pub open: Vec<Option<Decimal>>,
}

#[derive(Deserialize, Debug)]
pub struct EventsBlock {
    pub splits: Option<HashMap<u64, Split>>,
    pub dividends: Option<HashMap<u64, Dividend>>,
    #[serde(rename = "capitalGains")]
    pub capital_gains: Option<HashMap<u64, CapitalGain>>,
}

/// This structure simply models a split that has occured.
#[derive(Deserialize, Debug, Clone)]
pub struct Split {
    /// This is the date (timestamp) when the split occured
    pub date: u64,
    /// Numerator of the split. For instance a 1:5 split means you get 5 share
    /// wherever you had one before the split. (Here the numerator is 1 and
    /// denom is 5). A reverse split is considered as nothing but a regular
    /// split with a numerator > denom.
    pub numerator: Decimal,
    /// Denominator of the split. For instance a 1:5 split means you get 5 share
    /// wherever you had one before the split. (Here the numerator is 1 and
    /// denom is 5). A reverse split is considered as nothing but a regular
    /// split with a numerator > denom.
    pub denominator: Decimal,
    /// A textual representation of the split.
    #[serde(rename = "splitRatio")]
    pub split_ratio: String,
}

/// This structure simply models a dividend which has been recorded.
#[derive(Deserialize, Debug, Clone)]
pub struct Dividend {
    /// This is the price of the dividend
    pub amount: Decimal,
    /// This is the ex-dividend date
    pub date: u64,
}

/// This structure simply models a capital gain which has been recorded.
#[derive(Deserialize, Debug, Clone)]
pub struct CapitalGain {
    /// This is the amount of capital gain distributed by the fund
    pub amount: f64,
    /// This is the recorded date of the capital gain
    pub date: u64,
}

#[derive(Deserialize, Debug)]
<<<<<<< HEAD
#[serde(rename_all = "camelCase")]
pub struct YQuoteSummary {
=======
pub struct YQuoteSummary {
    #[serde(rename = "quoteSummary")]
>>>>>>> 3eb358c2
    pub quote_summary: ExtendedQuoteSummary,
}

#[derive(Deserialize, Debug)]
pub struct ExtendedQuoteSummary {
    pub result: Vec<YSummaryData>,
    pub error: Option<serde_json::Value>,
}

impl YQuoteSummary {
    pub fn from_json(json: serde_json::Value) -> Result<YQuoteSummary, YahooError> {
        Ok(serde_json::from_value(json)?)
    }
}

#[derive(Deserialize, Debug)]
<<<<<<< HEAD
#[serde(rename_all = "camelCase")]
pub struct YSummaryData {
    pub asset_profile: Option<AssetProfile>,
    pub summary_detail: Option<SummaryDetail>,
    pub default_key_statistics: Option<DefaultKeyStatistics>,
    pub quote_type: Option<QuoteType>,
    pub financial_data: Option<FinancialData>,
}

#[derive(Deserialize, Debug)]
#[serde(rename_all = "camelCase")]
pub struct AssetProfile {
    pub address1: Option<String>,
    pub city: Option<String>,
    pub state: Option<String>,
    pub zip: Option<String>,
    pub country: Option<String>,
    pub phone: Option<String>,
    pub website: Option<String>,
    pub industry: Option<String>,
    pub sector: Option<String>,
    pub long_business_summary: Option<String>,
    pub full_time_employees: Option<u32>,
    pub company_officers: Vec<CompanyOfficer>,
    pub audit_risk: Option<u16>,
    pub board_risk: Option<u16>,
    pub compensation_risk: Option<u16>,
    pub share_holder_rights_risk: Option<u16>,
    pub overall_risk: Option<u16>,
    pub governance_epoch_date: Option<u32>,
    pub compensation_as_of_epoch_date: Option<u32>,
    pub ir_website: Option<String>,
    pub max_age: Option<u32>,
}

#[derive(Deserialize, Debug)]
#[serde(rename_all = "camelCase")]
=======
pub struct YSummaryData {
    #[serde(rename = "assetProfile")]
    pub asset_profile: AssetProfile,
    #[serde(rename = "summaryDetail")]
    pub summary_detail: SummaryDetail,
    #[serde(rename = "defaultKeyStatistics")]
    pub default_key_statistics: DefaultKeyStatistics,
    #[serde(rename = "quoteType")]
    pub quote_type: QuoteType,
    #[serde(rename = "financialData")]
    pub financial_data: FinancialData,
}

#[derive(Deserialize, Debug)]
pub struct AssetProfile {
    pub address1: String,
    pub city: String,
    pub state: String,
    pub zip: String,
    pub country: String,
    pub phone: String,
    pub website: String,
    pub industry: String,
    pub sector: String,
    #[serde(rename = "longBusinessSummary")]
    pub long_business_summary: String,
    #[serde(rename = "fullTimeEmployees")]
    pub full_time_employees: u32,
    #[serde(rename = "companyOfficers")]
    pub company_officers: Vec<CompanyOfficer>,
}

#[derive(Deserialize, Debug)]
>>>>>>> 3eb358c2
pub struct CompanyOfficer {
    pub name: String,
    pub age: Option<u32>,
    pub title: String,
<<<<<<< HEAD
    pub year_born: Option<u32>,
    pub fiscal_year: u32,
=======
    #[serde(rename = "yearBorn")]
    pub year_born: Option<u32>,
    #[serde(rename = "fiscalYear")]
    pub fiscal_year: u32,
    #[serde(rename = "totalPay")]
>>>>>>> 3eb358c2
    pub total_pay: Option<ValueWrapper>,
}

#[derive(Deserialize, Debug)]
<<<<<<< HEAD
#[serde(rename_all = "camelCase")]
pub struct ValueWrapper {
    pub raw: Option<u64>,
    pub fmt: Option<String>,
=======
pub struct ValueWrapper {
    pub raw: Option<u64>,
    pub fmt: Option<String>,
    #[serde(rename = "longFmt")]
>>>>>>> 3eb358c2
    pub long_fmt: Option<String>,
}

#[derive(Deserialize, Debug)]
<<<<<<< HEAD
#[serde(rename_all = "camelCase")]
pub struct SummaryDetail {
    pub max_age: Option<i64>,
    pub price_hint: Option<i64>,
    pub previous_close: Option<f64>,
    pub open: Option<f64>,
    pub day_low: Option<f64>,
    pub day_high: Option<f64>,
    pub regular_market_previous_close: Option<f64>,
    pub regular_market_open: Option<f64>,
    pub regular_market_day_low: Option<f64>,
    pub regular_market_day_high: Option<f64>,
    pub dividend_rate: Option<f64>,
    pub dividend_yield: Option<f64>,
    pub ex_dividend_date: Option<i64>,
    pub payout_ratio: Option<f64>,
    pub five_year_avg_dividend_yield: Option<f64>,
    pub beta: Option<f64>,
    #[serde(rename = "trailingPE")]
    pub trailing_pe: Option<f64>,
    #[serde(rename = "forwardPE")]
    pub forward_pe: Option<f64>,
    pub volume: Option<u64>,
    pub regular_market_volume: Option<u64>,
    pub average_volume: Option<u64>,
    #[serde(rename = "averageVolume10days")]
    pub average_volume_10days: Option<u64>,
    #[serde(rename = "averageDailyVolume10Day")]
    pub average_daily_volume_10day: Option<u64>,
    pub bid: Option<f64>,
    pub ask: Option<f64>,
    pub bid_size: Option<i64>,
    pub ask_size: Option<i64>,
    pub market_cap: Option<u64>,
    pub fifty_two_week_low: Option<f64>,
    pub fifty_two_week_high: Option<f64>,
    #[serde(rename = "priceToSalesTrailing12Months")]
    pub price_to_sales_trailing12months: Option<f64>,
    pub fifty_day_average: Option<f64>,
    pub two_hundred_day_average: Option<f64>,
    pub trailing_annual_dividend_rate: Option<f64>,
    pub trailing_annual_dividend_yield: Option<f64>,
    pub currency: Option<String>,
    pub from_currency: Option<String>,
    pub to_currency: Option<String>,
    pub last_market: Option<String>,
    pub coin_market_cap_link: Option<String>,
    pub algorithm: Option<String>,
    pub tradeable: Option<bool>,
    pub expire_date: Option<u32>,
    pub strike_price: Option<u32>,
    pub open_interest: Option<Decimal>,
}

#[derive(Deserialize, Debug)]
#[serde(rename_all = "camelCase")]
pub struct DefaultKeyStatistics {
    pub max_age: Option<u64>,
    pub price_hint: Option<u64>,
    pub enterprise_value: Option<u64>,
    #[serde(rename = "forwardPE")]
    pub forward_pe: Option<f64>,
    pub profit_margins: Option<f64>,
    pub float_shares: Option<u64>,
    pub shares_outstanding: Option<u64>,
    pub shares_short: Option<u64>,
    pub shares_short_prior_month: Option<u64>,
    pub shares_short_previous_month_date: Option<u64>,
    pub date_short_interest: Option<u64>,
    pub shares_percent_shares_out: Option<f64>,
    pub held_percent_insiders: Option<f64>,
    pub held_percent_institutions: Option<f64>,
    pub short_ratio: Option<f64>,
    pub short_percent_of_float: Option<f64>,
    pub beta: Option<f64>,
    pub implied_shares_outstanding: Option<u64>,
    pub category: Option<String>,
    pub book_value: Option<f64>,
    pub price_to_book: Option<f64>,
    pub fund_family: Option<String>,
    pub fund_inception_date: Option<u32>,
    pub legal_type: Option<String>,
    pub last_fiscal_year_end: Option<u64>,
    pub next_fiscal_year_end: Option<u64>,
    pub most_recent_quarter: Option<u64>,
    pub earnings_quarterly_growth: Option<f64>,
    pub net_income_to_common: Option<u64>,
    pub trailing_eps: Option<f64>,
    pub forward_eps: Option<f64>,
    pub last_split_factor: Option<String>,
    pub last_split_date: Option<u64>,
    pub enterprise_to_revenue: Option<f64>,
    pub enterprise_to_ebitda: Option<f64>,
    #[serde(rename = "52WeekChange")]
    pub fifty_two_week_change: Option<f64>,
    #[serde(rename = "SandP52WeekChange")]
    pub sand_p_fifty_two_week_change: Option<f64>,
    pub last_dividend_value: Option<f64>,
    pub last_dividend_date: Option<u64>,
    pub latest_share_class: Option<String>,
    pub lead_investor: Option<String>,
}

#[derive(Deserialize, Debug)]
#[serde(rename_all = "camelCase")]
pub struct QuoteType {
    pub exchange: Option<String>,
    pub quote_type: Option<String>,
    pub symbol: Option<String>,
    pub underlying_symbol: Option<String>,
    pub short_name: Option<String>,
    pub long_name: Option<String>,
    pub first_trade_date_epoch_utc: Option<u64>,
    #[serde(rename = "timeZoneFullName")]
    pub timezone_full_name: Option<String>,
    #[serde(rename = "timeZoneShortName")]
    pub timezone_short_name: Option<String>,
    pub uuid: Option<String>,
    pub message_board_id: Option<String>,
    pub gmt_off_set_milliseconds: Option<i64>,
    pub max_age: Option<u64>,
}

#[derive(Deserialize, Debug)]
#[serde(rename_all = "camelCase")]
pub struct FinancialData {
    pub max_age: Option<u64>,
    pub current_price: Option<f64>,
    pub target_high_price: Option<f64>,
    pub target_low_price: Option<f64>,
    pub target_mean_price: Option<f64>,
    pub target_median_price: Option<f64>,
    pub recommendation_mean: Option<f64>,
    pub recommendation_key: Option<String>,
    pub number_of_analyst_opinions: Option<u64>,
    pub total_cash: Option<u64>,
    pub total_cash_per_share: Option<f64>,
    pub ebitda: Option<u64>,
    pub total_debt: Option<u64>,
    pub quick_ratio: Option<f64>,
    pub current_ratio: Option<f64>,
    pub total_revenue: Option<u64>,
    pub debt_to_equity: Option<f64>,
    pub revenue_per_share: Option<f64>,
    pub return_on_assets: Option<f64>,
    pub return_on_equity: Option<f64>,
    pub gross_profits: Option<u64>,
    pub free_cashflow: Option<u64>,
    pub operating_cashflow: Option<u64>,
    pub earnings_growth: Option<f64>,
    pub revenue_growth: Option<f64>,
    pub gross_margins: Option<f64>,
    pub ebitda_margins: Option<f64>,
    pub operating_margins: Option<f64>,
    pub profit_margins: Option<f64>,
    pub financial_currency: Option<String>,
=======
pub struct SummaryDetail {
    #[serde(rename = "previousClose")]
    pub previous_close: f64,
    pub open: f64,
    #[serde(rename = "dayLow")]
    pub day_low: f64,
    #[serde(rename = "dayHigh")]
    pub day_high: f64,
    #[serde(rename = "regularMarketVolume")]
    pub regular_market_volume: u64,
    #[serde(rename = "marketCap")]
    pub market_cap: u64,
    pub currency: String,
}

#[derive(Deserialize, Debug)]
pub struct DefaultKeyStatistics {
    #[serde(rename = "enterpriseValue")]
    pub enterprise_value: u64,
    #[serde(rename = "profitMargins")]
    pub profit_margins: f64,
    #[serde(rename = "sharesOutstanding")]
    pub shares_outstanding: u64,
}

#[derive(Deserialize, Debug)]
pub struct QuoteType {
    pub exchange: String,
    pub symbol: String,
    #[serde(rename = "longName")]
    pub long_name: String,
    #[serde(rename = "timeZoneFullName")]
    pub timezone_full_name: String,
}

#[derive(Deserialize, Debug)]
pub struct FinancialData {
    #[serde(rename = "currentPrice")]
    pub current_price: f64,
    #[serde(rename = "totalCash")]
    pub total_cash: u64,
    pub ebitda: u64,
    #[serde(rename = "totalDebt")]
    pub total_debt: u64,
    #[serde(rename = "totalRevenue")]
    pub total_revenue: u64,
>>>>>>> 3eb358c2
}

#[cfg(test)]
mod tests {
    use super::*;

    #[test]
    fn test_deserialize_period_info() {
        let period_info_json = r#"
        {
            "timezone": "EST",
            "start": 1705501800,
            "end": 1705525200,
            "gmtoffset": -18000
        }
        "#;
        let period_info_expected = PeriodInfo {
            timezone: "EST".to_string(),
            start: 1705501800,
            end: 1705525200,
            gmtoffset: -18000,
        };
        let period_info_deserialized: PeriodInfo = serde_json::from_str(period_info_json).unwrap();
        assert_eq!(&period_info_deserialized, &period_info_expected);
    }

    #[test]
    fn test_deserialize_trading_periods_simple() {
        let trading_periods_json = r#"
        [
            [
                {
                    "timezone": "EST",
                    "start": 1705501800,
                    "end": 1705525200,
                    "gmtoffset": -18000
                }

            ]
        ]
        "#;
        let trading_periods_expected = TradingPeriods {
            pre: None,
            regular: Some(vec![vec![PeriodInfo {
                timezone: "EST".to_string(),
                start: 1705501800,
                end: 1705525200,
                gmtoffset: -18000,
            }]]),
            post: None,
        };
        let trading_periods_deserialized: TradingPeriods =
            serde_json::from_str(trading_periods_json).unwrap();
        assert_eq!(&trading_periods_expected, &trading_periods_deserialized);
    }

    #[test]
    fn test_deserialize_trading_periods_complex_regular_only() {
        let trading_periods_json = r#"
        {
            "regular": [
              [
                {
                  "timezone": "EST",
                  "start": 1705501800,
                  "end": 1705525200,
                  "gmtoffset": -18000
                }
              ]
            ]
        }
       "#;
        let trading_periods_expected = TradingPeriods {
            pre: None,
            regular: Some(vec![vec![PeriodInfo {
                timezone: "EST".to_string(),
                start: 1705501800,
                end: 1705525200,
                gmtoffset: -18000,
            }]]),
            post: None,
        };
        let trading_periods_deserialized: TradingPeriods =
            serde_json::from_str(trading_periods_json).unwrap();
        assert_eq!(&trading_periods_expected, &trading_periods_deserialized);
    }

    #[test]
    fn test_deserialize_trading_periods_complex() {
        let trading_periods_json = r#"
        {
            "pre": [
              [
                {
                  "timezone": "EST",
                  "start": 1705482000,
                  "end": 1705501800,
                  "gmtoffset": -18000
                }
              ]
            ],
            "post": [
              [
                {
                  "timezone": "EST",
                  "start": 1705525200,
                  "end": 1705539600,
                  "gmtoffset": -18000
                }
              ]
            ],
            "regular": [
              [
                {
                  "timezone": "EST",
                  "start": 1705501800,
                  "end": 1705525200,
                  "gmtoffset": -18000
                }
              ]
            ]
        }
       "#;
        let trading_periods_expected = TradingPeriods {
            pre: Some(vec![vec![PeriodInfo {
                timezone: "EST".to_string(),
                start: 1705482000,
                end: 1705501800,
                gmtoffset: -18000,
            }]]),
            regular: Some(vec![vec![PeriodInfo {
                timezone: "EST".to_string(),
                start: 1705501800,
                end: 1705525200,
                gmtoffset: -18000,
            }]]),
            post: Some(vec![vec![PeriodInfo {
                timezone: "EST".to_string(),
                start: 1705525200,
                end: 1705539600,
                gmtoffset: -18000,
            }]]),
        };
        let trading_periods_deserialized: TradingPeriods =
            serde_json::from_str(trading_periods_json).unwrap();
        assert_eq!(&trading_periods_expected, &trading_periods_deserialized);
    }
}<|MERGE_RESOLUTION|>--- conflicted
+++ resolved
@@ -388,13 +388,9 @@
 }
 
 #[derive(Deserialize, Debug)]
-<<<<<<< HEAD
-#[serde(rename_all = "camelCase")]
-pub struct YQuoteSummary {
-=======
+#[serde(rename_all = "camelCase")]
 pub struct YQuoteSummary {
     #[serde(rename = "quoteSummary")]
->>>>>>> 3eb358c2
     pub quote_summary: ExtendedQuoteSummary,
 }
 
@@ -411,7 +407,6 @@
 }
 
 #[derive(Deserialize, Debug)]
-<<<<<<< HEAD
 #[serde(rename_all = "camelCase")]
 pub struct YSummaryData {
     pub asset_profile: Option<AssetProfile>,
@@ -449,75 +444,24 @@
 
 #[derive(Deserialize, Debug)]
 #[serde(rename_all = "camelCase")]
-=======
-pub struct YSummaryData {
-    #[serde(rename = "assetProfile")]
-    pub asset_profile: AssetProfile,
-    #[serde(rename = "summaryDetail")]
-    pub summary_detail: SummaryDetail,
-    #[serde(rename = "defaultKeyStatistics")]
-    pub default_key_statistics: DefaultKeyStatistics,
-    #[serde(rename = "quoteType")]
-    pub quote_type: QuoteType,
-    #[serde(rename = "financialData")]
-    pub financial_data: FinancialData,
-}
-
-#[derive(Deserialize, Debug)]
-pub struct AssetProfile {
-    pub address1: String,
-    pub city: String,
-    pub state: String,
-    pub zip: String,
-    pub country: String,
-    pub phone: String,
-    pub website: String,
-    pub industry: String,
-    pub sector: String,
-    #[serde(rename = "longBusinessSummary")]
-    pub long_business_summary: String,
-    #[serde(rename = "fullTimeEmployees")]
-    pub full_time_employees: u32,
-    #[serde(rename = "companyOfficers")]
-    pub company_officers: Vec<CompanyOfficer>,
-}
-
-#[derive(Deserialize, Debug)]
->>>>>>> 3eb358c2
 pub struct CompanyOfficer {
     pub name: String,
     pub age: Option<u32>,
     pub title: String,
-<<<<<<< HEAD
     pub year_born: Option<u32>,
     pub fiscal_year: u32,
-=======
-    #[serde(rename = "yearBorn")]
-    pub year_born: Option<u32>,
-    #[serde(rename = "fiscalYear")]
-    pub fiscal_year: u32,
-    #[serde(rename = "totalPay")]
->>>>>>> 3eb358c2
     pub total_pay: Option<ValueWrapper>,
 }
 
 #[derive(Deserialize, Debug)]
-<<<<<<< HEAD
 #[serde(rename_all = "camelCase")]
 pub struct ValueWrapper {
     pub raw: Option<u64>,
     pub fmt: Option<String>,
-=======
-pub struct ValueWrapper {
-    pub raw: Option<u64>,
-    pub fmt: Option<String>,
-    #[serde(rename = "longFmt")]
->>>>>>> 3eb358c2
     pub long_fmt: Option<String>,
 }
 
 #[derive(Deserialize, Debug)]
-<<<<<<< HEAD
 #[serde(rename_all = "camelCase")]
 pub struct SummaryDetail {
     pub max_age: Option<i64>,
@@ -674,54 +618,6 @@
     pub operating_margins: Option<f64>,
     pub profit_margins: Option<f64>,
     pub financial_currency: Option<String>,
-=======
-pub struct SummaryDetail {
-    #[serde(rename = "previousClose")]
-    pub previous_close: f64,
-    pub open: f64,
-    #[serde(rename = "dayLow")]
-    pub day_low: f64,
-    #[serde(rename = "dayHigh")]
-    pub day_high: f64,
-    #[serde(rename = "regularMarketVolume")]
-    pub regular_market_volume: u64,
-    #[serde(rename = "marketCap")]
-    pub market_cap: u64,
-    pub currency: String,
-}
-
-#[derive(Deserialize, Debug)]
-pub struct DefaultKeyStatistics {
-    #[serde(rename = "enterpriseValue")]
-    pub enterprise_value: u64,
-    #[serde(rename = "profitMargins")]
-    pub profit_margins: f64,
-    #[serde(rename = "sharesOutstanding")]
-    pub shares_outstanding: u64,
-}
-
-#[derive(Deserialize, Debug)]
-pub struct QuoteType {
-    pub exchange: String,
-    pub symbol: String,
-    #[serde(rename = "longName")]
-    pub long_name: String,
-    #[serde(rename = "timeZoneFullName")]
-    pub timezone_full_name: String,
-}
-
-#[derive(Deserialize, Debug)]
-pub struct FinancialData {
-    #[serde(rename = "currentPrice")]
-    pub current_price: f64,
-    #[serde(rename = "totalCash")]
-    pub total_cash: u64,
-    pub ebitda: u64,
-    #[serde(rename = "totalDebt")]
-    pub total_debt: u64,
-    #[serde(rename = "totalRevenue")]
-    pub total_revenue: u64,
->>>>>>> 3eb358c2
 }
 
 #[cfg(test)]
