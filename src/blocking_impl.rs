use super::*;

impl YahooConnector {
    /// Retrieve the quotes of the last day for the given ticker
    pub fn get_latest_quotes(&self, ticker: &str, interval: &str) -> Result<YResponse, YahooError> {
        self.get_quote_range(ticker, interval, "1mo")
    }

    /// Retrieve the quote history for the given ticker form date start to end (inclusive), if available
    pub fn get_quote_history(
        &self,
        ticker: &str,
        start: OffsetDateTime,
        end: OffsetDateTime,
    ) -> Result<YResponse, YahooError> {
        self.get_quote_history_interval(ticker, start, end, "1d")
    }

    /// Retrieve quotes for the given ticker for an arbitrary range
    pub fn get_quote_range(
        &self,
        ticker: &str,
        interval: &str,
        range: &str,
    ) -> Result<YResponse, YahooError> {
        let url: String = format!(
            YCHART_RANGE_QUERY!(),
            url = self.url,
            symbol = ticker,
            interval = interval,
            range = range
        );
        YResponse::from_json(self.send_request(&url)?)
    }

    /// Retrieve the quote history for the given ticker form date start to end (inclusive), if available; specifying the interval of the ticker.
    pub fn get_quote_history_interval(
        &self,
        ticker: &str,
        start: OffsetDateTime,
        end: OffsetDateTime,
        interval: &str,
    ) -> Result<YResponse, YahooError> {
        let url = format!(
            YCHART_PERIOD_QUERY!(),
            url = self.url,
            symbol = ticker,
            start = start.unix_timestamp(),
            end = end.unix_timestamp(),
            interval = interval,
        );
        YResponse::from_json(self.send_request(&url)?)
    }

    /// Retrieve the quote history for the given ticker form date start to end (inclusive) and optionally before and after regular trading hours, if available; specifying the interval of the ticker.
    pub fn get_quote_history_interval_prepost(
        &self,
        ticker: &str,
        start: OffsetDateTime,
        end: OffsetDateTime,
        interval: &str,
        prepost: bool,
    ) -> Result<YResponse, YahooError> {
        let url = format!(
            YCHART_PERIOD_QUERY_PRE_POST!(),
            url = self.url,
            symbol = ticker,
            start = start.unix_timestamp(),
            end = end.unix_timestamp(),
            interval = interval,
            prepost = prepost,
        );
        YResponse::from_json(self.send_request(&url)?)
    }

    /// Retrieve the quote history for the given ticker for a given period and ticker interval and optionally before and after regular trading hours
    pub fn get_quote_period_interval(
        &self,
        ticker: &str,
        range: &str,
        interval: &str,
        prepost: bool,
    ) -> Result<YResponse, YahooError> {
        let url = format!(
            YCHART_PERIOD_INTERVAL_QUERY!(),
            url = self.url,
            symbol = ticker,
            range = range,
            interval = interval,
            prepost = prepost,
        );
        YResponse::from_json(self.send_request(&url)?)
    }

    /// Retrieve the list of quotes found searching a given name
    pub fn search_ticker_opt(&self, name: &str) -> Result<YSearchResultOpt, YahooError> {
        let url = format!(YTICKER_QUERY!(), url = self.search_url, name = name);
        YSearchResultOpt::from_json(self.send_request(&url)?)
    }

    /// Retrieve the list of quotes found searching a given name
    pub fn search_ticker(&self, name: &str) -> Result<YSearchResult, YahooError> {
        let result = self.search_ticker_opt(name)?;
        Ok(YSearchResult::from_opt(&result))
    }

    /// Get list for options for a given name
    pub fn search_options(&self, name: &str) -> Result<YOptionChain, YahooError> {
        let url = format!("https://query2.finance.yahoo.com/v6/finance/options/{name}");
        let resp = self.client.get(url).send()?;
        let resp = resp.json::<YOptionChain>()?;

        Ok(resp)
    }

    // Get symbol metadata
<<<<<<< HEAD
    pub fn get_ticker_info(symbol: &str) -> Result<YQuoteSummary, YahooError> {
        let get_cookie_resp = reqwest::blocking::get(Y_GET_COOKIE_URL).unwrap();
        let cookie = get_cookie_resp
            .headers()
            .get(Y_COOKIE_REQUEST_HEADER)
            .unwrap()
            .to_str()
            .unwrap();
        let jar_for_cookie = std::sync::Arc::new(reqwest::cookie::Jar::default());
        jar_for_cookie.add_cookie_str(cookie, &reqwest::Url::parse(Y_GET_CRUMB_URL).unwrap());
        let intermediate_client_for_cookie = Client::builder()
            .user_agent(USER_AGENT)
            .cookie_provider(jar_for_cookie)
            .build()
            .unwrap();

        let crumb = intermediate_client_for_cookie
            .get(reqwest::Url::parse(Y_GET_CRUMB_URL).unwrap())
            .send()
            .unwrap()
            .text()
            .unwrap();

        let jar_for_info = std::sync::Arc::new(reqwest::cookie::Jar::default());
        let url_for_information = reqwest::Url::parse(
            &(format!(YQUOTE_SUMMARY_QUERY!(), symbol = symbol, crumb = crumb)),
        );
        jar_for_info.add_cookie_str(cookie, &url_for_information.clone().unwrap());

        let client_for_info = reqwest::blocking::Client::builder()
            .user_agent(USER_AGENT)
            .cookie_provider(jar_for_info)
            .build()
            .unwrap();
        let resp = client_for_info
            .get(url_for_information.unwrap())
            .send()
            .unwrap();
        let result = resp.json().unwrap();
        Ok(result)
=======
    pub fn get_ticker_info(&mut self, symbol: &str) -> Result<YQuoteSummary, YahooError> {
        if let None = &self.crumb {
            self.crumb = Some(self.get_crumb()?);
        }
        let cookie_provider = Arc::new(reqwest::cookie::Jar::default());
        let url = reqwest::Url::parse(
            &(format!(
                YQUOTE_SUMMARY_QUERY!(),
                symbol = symbol,
                crumb = self.crumb.as_ref().unwrap()
            )),
        );

        cookie_provider.add_cookie_str(&self.cookie.clone().unwrap(), &url.clone().unwrap());

        let mut result: Result<YQuoteSummary, YahooError> = Err(YahooError::NoResponse);

        let max_retries = 1;
        for i in 0..=max_retries {
            result = Ok(self
                .create_client(Some(cookie_provider.clone()))?
                .get(url.clone().unwrap())
                .send()?
                .json()?);

            if let Ok(result) = &result {
                if let Some(finance) = &result.finance {
                    if let Some(error) = &finance.error {
                        if let Some(description) = &error.description {
                            if description.contains("Invalid Crumb") {
                                self.crumb = Some(self.get_crumb()?);
                                if i == max_retries {
                                    return Err(YahooError::InvalidCrumb);
                                }
                            }
                        }
                        if let Some(code) = &error.code {
                            if code.contains("Unauthorized") {
                                println!("Unauthorized {:?}", i);
                                self.crumb = Some(self.get_crumb()?);
                                if i == max_retries {
                                    return Err(YahooError::Unauthorized);
                                }
                            }
                        }
                    }
                }
            }
        }

        // Ok(result)
        result
    }

    fn get_crumb(&mut self) -> Result<String, YahooError> {
        if let None = &self.cookie {
            self.cookie = Some(self.get_cookie()?);
        }

        let cookie_provider = Arc::new(reqwest::cookie::Jar::default());
        cookie_provider.add_cookie_str(
            &self.cookie.clone().unwrap(),
            &reqwest::Url::parse(Y_GET_CRUMB_URL).unwrap(),
        );

        let mut result = Err(YahooError::NoResponse);

        let max_retries = 1;
        for i in 0..=max_retries {
            result = Ok(self
                .create_client(Some(cookie_provider.clone()))?
                .get(Y_GET_CRUMB_URL)
                .send()?
                .text()?);

            if let Ok(result) = &result {
                if result.contains("Invalid Cookie") {
                    self.cookie = Some(self.get_cookie()?);
                    if i == max_retries {
                        return Err(YahooError::InvalidCookie);
                    }
                }
            }
        }

        // Ok(result)
        result
    }

    fn get_cookie(&mut self) -> Result<String, YahooError> {
        println!("get_cookie()");

        Ok(self
            .client
            .get(Y_GET_COOKIE_URL)
            .send()?
            .headers()
            .get(Y_COOKIE_REQUEST_HEADER)
            .ok_or(YahooError::NoCookies)?
            .to_str()
            .map_err(|_| YahooError::InvisibleAsciiInCookies)?
            .to_string())
    }

    fn create_client(
        &mut self,
        cookie_provider: Option<Arc<reqwest::cookie::Jar>>,
    ) -> Result<Client, reqwest::Error> {
        let mut client_builder = Client::builder();

        if let Some(cookie_provider) = cookie_provider {
            client_builder = client_builder.cookie_provider(cookie_provider);
        }
        if let Some(timeout) = &self.timeout {
            client_builder = client_builder.timeout(timeout.clone());
        }
        if let Some(user_agent) = &self.user_agent {
            client_builder = client_builder.user_agent(user_agent.clone());
        }
        if let Some(proxy) = &self.proxy {
            client_builder = client_builder.proxy(proxy.clone());
        }

        client_builder.build()
>>>>>>> 3c7f764f
    }

    /// Send request to yahoo! finance server and transform response to JSON value
    fn send_request(&self, url: &str) -> Result<serde_json::Value, YahooError> {
        let resp = self.client.get(url).send()?;

        match resp.status() {
            StatusCode::OK => Ok(resp.json()?),
            status => Err(YahooError::FetchFailed(format!("{}", status))),
        }
    }
}

#[cfg(test)]
mod tests {
    use super::*;
    use time::macros::datetime;

    #[test]
    fn test_get_single_quote() {
        let provider = YahooConnector::new().unwrap();
        let response = provider.get_latest_quotes("HNL.DE", "1d").unwrap();
        assert_eq!(&response.chart.result[0].meta.symbol, "HNL.DE");
        assert_eq!(&response.chart.result[0].meta.range, "1mo");
        assert_eq!(&response.chart.result[0].meta.data_granularity, "1d");
        let _ = response.last_quote().unwrap();
    }

    #[test]
    fn test_strange_api_responses() {
        let provider = YahooConnector::new().unwrap();
        let start = datetime!(2019-07-03 0:00:00.00 UTC);
        let end = datetime!(2020-07-04 23:59:59.99 UTC);
        let resp = provider.get_quote_history("IBM", start, end).unwrap();

        assert_eq!(&resp.chart.result[0].meta.symbol, "IBM");
        assert_eq!(&resp.chart.result[0].meta.data_granularity, "1d");
        assert_eq!(
            &resp.chart.result[0].meta.first_trade_date,
            &Some(-252322200)
        );

        let _ = resp.last_quote().unwrap();
    }

    #[test]
    #[should_panic(expected = "DeserializeFailed")]
    fn test_api_responses_missing_fields() {
        let provider = YahooConnector::new().unwrap();
        let response = provider.get_latest_quotes("BF.B", "1m").unwrap();

        assert_eq!(&response.chart.result[0].meta.symbol, "BF.B");
        assert_eq!(&response.chart.result[0].meta.range, "1d");
        assert_eq!(&response.chart.result[0].meta.data_granularity, "1m");
        let _ = response.last_quote().unwrap();
    }

    #[test]
    fn test_get_quote_history() {
        let provider = YahooConnector::new().unwrap();

        let start = datetime!(2020-01-01 0:00:00.00 UTC);
        let end = datetime!(2020-01-31 23:59:59.99 UTC);

        let resp = provider.get_quote_history("AAPL", start, end);
        assert!(resp.is_ok());
        let resp = resp.unwrap();
        assert_eq!(resp.chart.result[0].timestamp.len(), 21);
        let quotes = resp.quotes().unwrap();
        assert_eq!(quotes.len(), 21);
    }

    #[test]
    fn test_get_quote_range() {
        let provider = YahooConnector::new().unwrap();
        let response = provider.get_quote_range("HNL.DE", "1d", "1mo").unwrap();
        assert_eq!(&response.chart.result[0].meta.symbol, "HNL.DE");
        assert_eq!(&response.chart.result[0].meta.range, "1mo");
        assert_eq!(&response.chart.result[0].meta.data_granularity, "1d");
        let _ = response.last_quote().unwrap();
    }

    #[test]
    fn test_get_metadata() {
        let provider = YahooConnector::new().unwrap();
        let response = provider.get_quote_range("HNL.DE", "1d", "1mo").unwrap();
        let metadata = response.metadata().unwrap();
        assert_eq!(metadata.symbol, "HNL.DE");
    }

    #[test]
    fn test_get() {
        let provider = YahooConnector::new().unwrap();

        let start = datetime!(2019-01-01 0:00:00.00 UTC);
        let end = datetime!(2020-01-31 23:59:59.99 UTC);

        let response = provider
            .get_quote_history_interval("AAPL", start, end, "1mo")
            .unwrap();
        assert_eq!(&response.chart.result[0].timestamp.len(), &13);
        assert_eq!(&response.chart.result[0].meta.data_granularity, "1mo");
        let quotes = response.quotes().unwrap();
        assert_eq!(quotes.len(), 13usize);
    }

    #[test]
    fn test_large_volume() {
        let provider = YahooConnector::new().unwrap();
        let response = provider.get_quote_range("BTC-USD", "1d", "5d").unwrap();
        let quotes = response.quotes().unwrap();
        assert!(quotes.len() > 0usize);
    }

    #[test]
    fn test_search_ticker() {
        let provider = YahooConnector::new().unwrap();
        let resp = provider.search_ticker("Apple").unwrap();

        assert_eq!(resp.count, 15);
        let mut apple_found = false;
        for item in resp.quotes {
            if item.exchange == "NMS" && item.symbol == "AAPL" && item.short_name == "Apple Inc." {
                apple_found = true;
                break;
            }
        }
        assert!(apple_found)
    }

    #[test]
    fn test_mutual_fund_history() {
        let provider = YahooConnector::new().unwrap();

        let start = datetime!(2020-01-01 0:00:00.00 UTC);
        let end = datetime!(2020-01-31 23:59:59.99 UTC);

        let resp = provider.get_quote_history("VTSAX", start, end);
        if resp.is_ok() {
            let resp = resp.unwrap();
            assert_eq!(resp.chart.result[0].timestamp.len(), 21);
            let quotes = resp.quotes().unwrap();
            assert_eq!(quotes.len(), 21);
        }
    }

    #[test]
    fn test_mutual_fund_latest() {
        let provider = YahooConnector::new().unwrap();
        let response = provider.get_latest_quotes("VTSAX", "1d").unwrap();

        assert_eq!(&response.chart.result[0].meta.symbol, "VTSAX");
        assert_eq!(&response.chart.result[0].meta.range, "1mo");
        assert_eq!(&response.chart.result[0].meta.data_granularity, "1d");
        let _ = response.last_quote().unwrap();
    }

    #[test]
    fn test_mutual_fund_latest_with_null_first_trade_date() {
        let provider = YahooConnector::new().unwrap();
        let response = provider.get_latest_quotes("SIWA.F", "1d").unwrap();

        assert_eq!(&response.chart.result[0].meta.symbol, "SIWA.F");
        assert_eq!(&response.chart.result[0].meta.range, "1mo");
        assert_eq!(&response.chart.result[0].meta.data_granularity, "1d");
        let _ = response.last_quote().unwrap();
    }

    #[test]
    fn test_mutual_fund_range() {
        let provider = YahooConnector::new().unwrap();
        let response = provider.get_quote_range("VTSAX", "1d", "1mo").unwrap();
        assert_eq!(&response.chart.result[0].meta.symbol, "VTSAX");
        assert_eq!(&response.chart.result[0].meta.range, "1mo");
        assert_eq!(&response.chart.result[0].meta.data_granularity, "1d");
    }

    #[test]
    fn test_mutual_fund_capital_gains() {
        let provider = YahooConnector::new().unwrap();
        let response = provider.get_quote_range("AMAGX", "1d", "5y").unwrap();

        assert_eq!(&response.chart.result[0].meta.symbol, "AMAGX");
        assert_eq!(&response.chart.result[0].meta.range, "5y");
        assert_eq!(&response.chart.result[0].meta.data_granularity, "1d");
        let capital_gains = response.capital_gains().unwrap();
        assert!(capital_gains.len() > 0usize);
    }

    #[test]
    fn search_options() {
        let provider = YahooConnector::new().unwrap();
        let resp = provider.search_options("AAPL");

        assert!(resp.is_ok());
    }

    #[test]
    fn test_get_ticker_info() {
<<<<<<< HEAD
        let result = YahooConnector::get_ticker_info("AAPL");

        assert!(result.is_ok());
        let quote_summary = result.unwrap().quote_summary;
        // Testing it retrieved info, hard coded but shouldn't change anytime soon
=======
        let mut provider = YahooConnector::new().unwrap();

        let result = provider.get_ticker_info("AAPL");

        let quote_summary = result.unwrap().quote_summary.unwrap();
>>>>>>> 3c7f764f
        assert!(
            "Cupertino"
                == quote_summary.result[0]
                    .asset_profile
                    .as_ref()
                    .unwrap()
                    .city
                    .as_ref()
                    .unwrap()
        );
<<<<<<< HEAD
=======
        // Testing it retrieved info, hard coded but shouldn't change anytime soon
    }

    #[test]
    fn test_get_crumb() {
        let mut provider = YahooConnector::new().unwrap();
        let crumb = provider.get_crumb().unwrap();

        assert!(crumb.len() > 5);
        assert!(crumb.len() < 16);
    }

    #[test]
    fn test_get_cookie() {
        let mut provider = YahooConnector::new().unwrap();
        let cookie = provider.get_cookie().unwrap();

        assert!(cookie.len() > 30);
        assert!(
            cookie.contains("Expires")
                || cookie.contains("Max-Age")
                || cookie.contains("Domain")
                || cookie.contains("Path")
                || cookie.contains("Secure")
        );
>>>>>>> 3c7f764f
    }
}<|MERGE_RESOLUTION|>--- conflicted
+++ resolved
@@ -114,48 +114,6 @@
     }
 
     // Get symbol metadata
-<<<<<<< HEAD
-    pub fn get_ticker_info(symbol: &str) -> Result<YQuoteSummary, YahooError> {
-        let get_cookie_resp = reqwest::blocking::get(Y_GET_COOKIE_URL).unwrap();
-        let cookie = get_cookie_resp
-            .headers()
-            .get(Y_COOKIE_REQUEST_HEADER)
-            .unwrap()
-            .to_str()
-            .unwrap();
-        let jar_for_cookie = std::sync::Arc::new(reqwest::cookie::Jar::default());
-        jar_for_cookie.add_cookie_str(cookie, &reqwest::Url::parse(Y_GET_CRUMB_URL).unwrap());
-        let intermediate_client_for_cookie = Client::builder()
-            .user_agent(USER_AGENT)
-            .cookie_provider(jar_for_cookie)
-            .build()
-            .unwrap();
-
-        let crumb = intermediate_client_for_cookie
-            .get(reqwest::Url::parse(Y_GET_CRUMB_URL).unwrap())
-            .send()
-            .unwrap()
-            .text()
-            .unwrap();
-
-        let jar_for_info = std::sync::Arc::new(reqwest::cookie::Jar::default());
-        let url_for_information = reqwest::Url::parse(
-            &(format!(YQUOTE_SUMMARY_QUERY!(), symbol = symbol, crumb = crumb)),
-        );
-        jar_for_info.add_cookie_str(cookie, &url_for_information.clone().unwrap());
-
-        let client_for_info = reqwest::blocking::Client::builder()
-            .user_agent(USER_AGENT)
-            .cookie_provider(jar_for_info)
-            .build()
-            .unwrap();
-        let resp = client_for_info
-            .get(url_for_information.unwrap())
-            .send()
-            .unwrap();
-        let result = resp.json().unwrap();
-        Ok(result)
-=======
     pub fn get_ticker_info(&mut self, symbol: &str) -> Result<YQuoteSummary, YahooError> {
         if let None = &self.crumb {
             self.crumb = Some(self.get_crumb()?);
@@ -280,7 +238,6 @@
         }
 
         client_builder.build()
->>>>>>> 3c7f764f
     }
 
     /// Send request to yahoo! finance server and transform response to JSON value
@@ -480,19 +437,10 @@
 
     #[test]
     fn test_get_ticker_info() {
-<<<<<<< HEAD
         let result = YahooConnector::get_ticker_info("AAPL");
 
         assert!(result.is_ok());
         let quote_summary = result.unwrap().quote_summary;
-        // Testing it retrieved info, hard coded but shouldn't change anytime soon
-=======
-        let mut provider = YahooConnector::new().unwrap();
-
-        let result = provider.get_ticker_info("AAPL");
-
-        let quote_summary = result.unwrap().quote_summary.unwrap();
->>>>>>> 3c7f764f
         assert!(
             "Cupertino"
                 == quote_summary.result[0]
@@ -503,9 +451,6 @@
                     .as_ref()
                     .unwrap()
         );
-<<<<<<< HEAD
-=======
-        // Testing it retrieved info, hard coded but shouldn't change anytime soon
     }
 
     #[test]
@@ -530,6 +475,5 @@
                 || cookie.contains("Path")
                 || cookie.contains("Secure")
         );
->>>>>>> 3c7f764f
     }
 }