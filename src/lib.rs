--- conflicted
+++ resolved
@@ -209,16 +209,6 @@
     };
 }
 macro_rules! YCHART_RANGE_QUERY {
-<<<<<<< HEAD
-	() => {
-		"{url}/{symbol}?symbol={symbol}&interval={interval}&range={range}&events=div|split|capitalGains"
-	};
-}
-macro_rules! YCHART_PERIOD_INTERVAL_QUERY {
-    () => {
-        "{url}/{symbol}?symbol={symbol}&range={range}&interval={interval}&includePrePost={prepost}"
-    };
-=======
   () => {
     "{url}/{symbol}?symbol={symbol}&interval={interval}&range={range}&events=div|split|capitalGains"
   };
@@ -227,7 +217,6 @@
   () => {
     "{url}/{symbol}?symbol={symbol}&period={period}&interval={interval}&includePrePost={prepost}"
   };
->>>>>>> 3c7f764f
 }
 macro_rules! YTICKER_QUERY {
     () => {
@@ -268,13 +257,9 @@
 
     pub fn builder() -> YahooConnectorBuilder {
         YahooConnectorBuilder {
-<<<<<<< HEAD
-            inner: Client::builder().user_agent(USER_AGENT),
-=======
             inner: Client::builder(),
             user_agent: Some(USER_AGENT.to_string()),
             ..Default::default()
->>>>>>> 3c7f764f
         }
     }
 }
@@ -297,16 +282,6 @@
 impl YahooConnectorBuilder {
     pub fn new() -> Self {
         YahooConnector::builder()
-<<<<<<< HEAD
-    }
-
-    pub fn build(self) -> Result<YahooConnector, YahooError> {
-        Ok(YahooConnector {
-            client: self.inner.build()?,
-            ..Default::default()
-        })
-    }
-=======
     }
 
     pub fn timeout(mut self, timeout: Duration) -> Self {
@@ -334,43 +309,21 @@
         if let Some(proxy) = &self.proxy {
             self.inner = self.inner.proxy(proxy.clone());
         }
->>>>>>> 3c7f764f
-
-    pub fn build_with_client(client: Client) -> Result<YahooConnector, YahooError> {
+
         Ok(YahooConnector {
-<<<<<<< HEAD
-            client,
-=======
             client: self.inner.build()?,
             timeout: self.timeout,
             user_agent: self.user_agent,
             proxy: self.proxy,
->>>>>>> 3c7f764f
             ..Default::default()
         })
     }
 
-<<<<<<< HEAD
-    pub fn timeout(mut self, timeout: Duration) -> Self {
-        self.inner = self.inner.timeout(timeout);
-        self
-    }
-
-    pub fn user_agent(mut self, user_agent: &str) -> Self {
-        self.inner = self.inner.user_agent(user_agent);
-        self
-    }
-
-    pub fn proxy(mut self, proxy: Proxy) -> Self {
-        self.inner = self.inner.proxy(proxy);
-        self
-=======
     pub fn build_with_client(client: Client) -> Result<YahooConnector, YahooError> {
         Ok(YahooConnector {
             client,
             ..Default::default()
         })
->>>>>>> 3c7f764f
     }
 }
 
