--- conflicted
+++ resolved
@@ -264,28 +264,8 @@
 }
 
 impl YahooConnectorBuilder {
-<<<<<<< HEAD
     pub fn new() -> Self {
         YahooConnector::builder()
-=======
-    pub fn build(self) -> Result<YahooConnector, YahooError> {
-        self.build_with_agent(USER_AGENT)
->>>>>>> 3eb358c2
-    }
-
-    pub fn timeout(mut self, timeout: Duration) -> Self {
-        self.inner = self.inner.timeout(timeout);
-        self
-    }
-
-    pub fn user_agent(mut self, user_agent: &str) -> Self {
-        self.inner = self.inner.user_agent(user_agent);
-        self
-    }
-
-    pub fn proxy(mut self, proxy: Proxy) -> Self {
-        self.inner = self.inner.proxy(proxy);
-        self
     }
 
     pub fn build(self) -> Result<YahooConnector, YahooError> {
@@ -301,6 +281,21 @@
             ..Default::default()
         })
     }
+
+    pub fn timeout(mut self, timeout: Duration) -> Self {
+        self.inner = self.inner.timeout(timeout);
+        self
+    }
+
+    pub fn user_agent(mut self, user_agent: &str) -> Self {
+        self.inner = self.inner.user_agent(user_agent);
+        self
+    }
+
+    pub fn proxy(mut self, proxy: Proxy) -> Self {
+        self.inner = self.inner.proxy(proxy);
+        self
+    }
 }
 
 #[cfg(not(feature = "blocking"))]
