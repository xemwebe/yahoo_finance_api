--- conflicted
+++ resolved
@@ -376,7 +376,7 @@
 
         assert!(result.is_ok());
         let quote_summary = result.unwrap().quote_summary;
-<<<<<<< HEAD
+        // Testing it retrieved info, hard coded but shouldn't change anytime soon
         assert!(
             "Cupertino"
                 == quote_summary.result[0]
@@ -387,9 +387,5 @@
                     .as_ref()
                     .unwrap()
         );
-        // Testing it retrieved info, hard coded but shouldn't change anytime soon
-=======
-        assert!("Cupertino" == quote_summary.result[0].asset_profile.city); // Testing it retrieved info, hard coded but shouldn't change anytime soon
->>>>>>> 3eb358c2
     }
 }